--- conflicted
+++ resolved
@@ -8,8 +8,6 @@
 use sha1::{Sha1};
 
 pub const SHA1_HASH_LEN: usize = 20;
-<<<<<<< HEAD
-=======
 
 pub struct Iter<'a, T: 'a + ?Sized> {
     item: &'a T,
@@ -35,7 +33,6 @@
         }
     }
 }
->>>>>>> b22b7f79
 
 /// Trait for working with generic map data structures.
 pub trait Dictionary<K, V> where K: Borrow<str> {
@@ -107,15 +104,6 @@
     
     sha.output(dst);
 }
-
-pub fn apply_sha1(src: &[u8], dst: &mut [u8]) {
-    let mut sha = Sha1::new();
-    
-    sha.update(src);
-    
-    sha.output(dst);
-}
-
 /// Applies a Fisher-Yates shuffle on the given list.
 pub fn fisher_shuffle<T: Copy>(list: &mut [T]) {
     for i in 0..list.len() {
